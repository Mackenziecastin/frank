--- conflicted
+++ resolved
@@ -21,24 +21,12 @@
     3. Filter for the target date in the Sale_Date column
     4. Filter for WEB0021011 in Lead_DNIS
     5. Filter for order types containing 'New' or 'Resale'
-<<<<<<< HEAD
-=======
-    6. Keep all DIFM records and limit to exactly 4 DIY records
->>>>>>> 1628feda
     """
     try:
         # Convert Sale_Date to datetime if it's not already and remove any null values
         df['Sale_Date'] = pd.to_datetime(df['Sale_Date'], errors='coerce')
         df = df.dropna(subset=['Sale_Date'])
         
-<<<<<<< HEAD
-=======
-        # Calculate yesterday based on current date
-        today = datetime.now().date()
-        yesterday = today - timedelta(days=1)
-        logging.info(f"Calculated yesterday's date: {yesterday.strftime('%Y-%m-%d')}")
-        
->>>>>>> 1628feda
         # Print initial count
         total_records = len(df)
         print(f"\nStarting with {total_records} total records")
@@ -107,23 +95,16 @@
         difm_records = filtered_df[filtered_df['INSTALL_METHOD'].str.contains('DIFM', case=False, na=False)]
         diy_records = filtered_df[filtered_df['INSTALL_METHOD'].str.contains('DIY', case=False, na=False)]
         
-<<<<<<< HEAD
         # Print detailed debug information for DIY records
         print("\nDebug - DIY Records:")
         for idx, row in diy_records.iterrows():
             print(f"DIY Record {idx}: Install Method = '{row['INSTALL_METHOD']}', Sale Date = '{row['Sale_Date']}'")
-=======
-        # Keep all DIFM records, limit DIY to 4
-        diy_records = diy_records.head(4)
-        
-        # Combine the records
-        filtered_df = pd.concat([difm_records, diy_records])
->>>>>>> 1628feda
         
         # Count DIFM and DIY records
         difm_count = len(difm_records)
         diy_count = len(diy_records)
         
+        print(f"\nFinal counts:")
         print(f"\nFinal counts:")
         print(f"DIFM Sales: {difm_count}")
         print(f"DIY Sales: {diy_count}")
