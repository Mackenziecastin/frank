--- conflicted
+++ resolved
@@ -13,12 +13,6 @@
     format='%(asctime)s - %(levelname)s - %(message)s'
 )
 
-<<<<<<< HEAD
-<<<<<<< HEAD
-def clean_data(df, file_path):
-=======
-=======
->>>>>>> 5c93ffce
 # Try importing each required package with error handling
 try:
     import pandas as pd
@@ -44,8 +38,7 @@
 print(f"Working directory: {os.getcwd()}")
 print(f"sys.path: {sys.path}")
 
-def clean_data(df):
->>>>>>> 5c93ffce1a338681af141e5dda477b580d04a405
+def clean_data(df, file_path):
     """
     Clean and filter the data according to requirements:
     1. Filter out any "Health" rows in the Ln_of_Busn column
@@ -53,8 +46,6 @@
     3. Filter for yesterday's date based on the report filename date
     4. Filter for WEB0021011 in Lead_DNIS
     5. Filter for order types containing 'New' or 'Resale'
-<<<<<<< HEAD
-<<<<<<< HEAD
     6. Limit to exactly 29 DIFM and 4 DIY records
     """
     try:
@@ -64,28 +55,6 @@
         report_date = datetime.strptime(report_date_str, '%Y%m%d').date()
         yesterday = report_date - timedelta(days=1)
         logging.info(f"Report date: {report_date.strftime('%Y-%m-%d')}, Using yesterday: {yesterday.strftime('%Y-%m-%d')}")
-=======
-    """
-    try:
-=======
-    """
-    try:
->>>>>>> 5c93ffce
-        # Get the report filename from sys.argv[1]
-        report_filename = sys.argv[1]
-        
-        # Extract date from filename (assuming format: *_YYYYMMDD.csv)
-        date_match = re.search(r'(\d{8})', report_filename)
-        if not date_match:
-            raise ValueError("Could not extract date from filename. Expected format: *_YYYYMMDD.csv")
-        
-        report_date = datetime.strptime(date_match.group(1), '%Y%m%d').date()
-        yesterday = report_date - timedelta(days=1)
-        logging.info(f"Report date: {report_date}, Using yesterday's date: {yesterday}")
-<<<<<<< HEAD
->>>>>>> 5c93ffce1a338681af141e5dda477b580d04a405
-=======
->>>>>>> 5c93ffce
         
         # Convert Sale_Date to datetime if it's not already and remove any null values
         df['Sale_Date'] = pd.to_datetime(df['Sale_Date'], errors='coerce')
@@ -159,8 +128,6 @@
         difm_records = filtered_df[filtered_df['INSTALL_METHOD'].str.contains('DIFM', case=False, na=False)]
         diy_records = filtered_df[filtered_df['INSTALL_METHOD'].str.contains('DIY', case=False, na=False)]
         
-<<<<<<< HEAD
-<<<<<<< HEAD
         # Limit to exactly 29 DIFM and 4 DIY records
         difm_records = difm_records.head(29)
         diy_records = diy_records.head(4)
@@ -168,25 +135,11 @@
         # Combine the limited records
         filtered_df = pd.concat([difm_records, diy_records])
         
-=======
->>>>>>> 5c93ffce1a338681af141e5dda477b580d04a405
-=======
->>>>>>> 5c93ffce
         # Count DIFM and DIY records
         difm_count = len(difm_records)
         diy_count = len(diy_records)
         
-<<<<<<< HEAD
-<<<<<<< HEAD
         print(f"\nFinal counts after limiting:")
-=======
-=======
->>>>>>> 5c93ffce
-        # Combine all records
-        filtered_df = pd.concat([difm_records, diy_records])
-        
-        print(f"\nFinal counts:")
->>>>>>> 5c93ffce1a338681af141e5dda477b580d04a405
         print(f"DIFM Sales: {difm_count}")
         print(f"DIY Sales: {diy_count}")
         
